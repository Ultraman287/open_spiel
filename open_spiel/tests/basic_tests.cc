--- conflicted
+++ resolved
@@ -351,18 +351,12 @@
       // Sample an action for each player
       for (auto p = Player{0}; p < game.NumPlayers(); p++) {
         std::vector<Action> actions = state->LegalActions(p);
-<<<<<<< HEAD
         Action action = 0;
         if (!actions.empty()) {
-          LegalActionsMaskTest(game, *state, p, actions);
+          if (mask_test) LegalActionsMaskTest(game, *state, p, actions);
           std::uniform_int_distribution<int> dis(0, actions.size() - 1);
           action = actions[dis(*rng)];
         }
-=======
-        if (mask_test) LegalActionsMaskTest(game, *state, p, actions);
-        std::uniform_int_distribution<int> dis(0, actions.size() - 1);
-        Action action = actions[dis(*rng)];
->>>>>>> 69042149
         joint_action.push_back(action);
         if (p == 0) {
           history.emplace_back(state->Clone(), kInvalidHistoryPlayer, action);
@@ -483,7 +477,8 @@
             << ", num_sims = " << num_sims << std::endl;
   for (int sim = 0; sim < num_sims; ++sim) {
     RandomSimulation(&rng, game, /*undo=*/true, /*serialize=*/true,
-                     /*verbose=*/true, /*mask_test=*/true, nullptr, &DefaultStateChecker);
+                     /*verbose=*/true, /*mask_test=*/true, nullptr,
+                     &DefaultStateChecker);
   }
 }
 
@@ -493,7 +488,8 @@
             << ", num_sims = " << num_sims << std::endl;
   for (int sim = 0; sim < num_sims; ++sim) {
     RandomSimulation(&rng, game, /*undo=*/false, /*serialize=*/false,
-                     /*verbose=*/true, /*mask_test=*/true, nullptr, &DefaultStateChecker);
+                     /*verbose=*/true, /*mask_test=*/true, nullptr,
+                     &DefaultStateChecker);
   }
 }
 
@@ -501,7 +497,8 @@
                                  const std::shared_ptr<Observer> observer) {
   std::mt19937 rng;
   RandomSimulation(&rng, game, /*undo=*/false, /*serialize=*/false,
-                   /*verbose=*/false, /*mask_test=*/true, observer, &DefaultStateChecker);
+                   /*verbose=*/false, /*mask_test=*/true, observer,
+                   &DefaultStateChecker);
 }
 
 // Format chance outcomes as a string, for error messages.
